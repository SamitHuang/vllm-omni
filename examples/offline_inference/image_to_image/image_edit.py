# SPDX-License-Identifier: Apache-2.0
# SPDX-FileCopyrightText: Copyright contributors to the vLLM project

"""
Example script for image editing with Qwen-Image-Edit.

Usage (single image):
    python image_edit.py \
        --image input.png \
        --prompt "Let this mascot dance under the moon, surrounded by floating stars and poetic bubbles such as 'Be Kind'" \
        --output output_image_edit.png \
        --num_inference_steps 50 \
        --cfg_scale 4.0 \
        --guidance_scale 1.0

Usage (multiple images):
    python image_edit.py \
        --image input1.png input2.png input3.png \
        --prompt "Combine these images into a single scene" \
        --output output_image_edit.png \
        --num_inference_steps 50 \
        --cfg_scale 4.0 \
        --guidance_scale 1.0

For more options, run:
    python image_edit.py --help
"""

import argparse
import os
import time
from pathlib import Path

import torch
from PIL import Image

from vllm_omni.diffusion.data import DiffusionParallelConfig
from vllm_omni.entrypoints.omni import Omni
from vllm_omni.utils.platform_utils import detect_device_type, is_npu


def parse_args() -> argparse.Namespace:
    parser = argparse.ArgumentParser(description="Edit an image with Qwen-Image-Edit.")
    parser.add_argument(
        "--model",
        default="Qwen/Qwen-Image-Edit",
        help=(
            "Diffusion model name or local path. "
            "For multiple image inputs, use Qwen/Qwen-Image-Edit-2509 or later version "
            "which supports QwenImageEditPlusPipeline."
        ),
    )
    parser.add_argument(
        "--image",
        type=str,
        nargs="+",
        required=True,
        help="Path(s) to input image file(s) (PNG, JPG, etc.). Can specify multiple images.",
    )
    parser.add_argument(
        "--prompt",
        type=str,
        required=True,
        help="Text prompt describing the edit to make to the image.",
    )
    parser.add_argument(
        "--negative_prompt",
        type=str,
        default=" ",
        required=False,
    )
    parser.add_argument(
        "--seed",
        type=int,
        default=0,
        help="Random seed for deterministic results.",
    )
    parser.add_argument(
        "--cfg_scale",
        type=float,
        default=4.0,
        help=(
            "True classifier-free guidance scale (default: 4.0). Guidance scale as defined in Classifier-Free "
            "Diffusion Guidance. Classifier-free guidance is enabled by setting cfg_scale > 1 and providing "
            "a negative_prompt. Higher guidance scale encourages images closely linked to the text prompt, "
            "usually at the expense of lower image quality."
        ),
    )
    parser.add_argument(
        "--guidance_scale",
        type=float,
        default=1.0,
        help=(
            "Guidance scale for guidance-distilled models (default: 1.0, disabled). "
            "Unlike classifier-free guidance (--cfg_scale), guidance-distilled models take the guidance scale "
            "directly as an input parameter. Enabled when guidance_scale > 1. Ignored when not using guidance-distilled models."
        ),
    )
    parser.add_argument(
        "--output",
        type=str,
        default="output_image_edit.png",
        help="Path to save the edited image (PNG).",
    )
    parser.add_argument(
        "--num_outputs_per_prompt",
        type=int,
        default=1,
        help="Number of images to generate for the given prompt.",
    )
    parser.add_argument(
        "--num_inference_steps",
        type=int,
        default=50,
        help="Number of denoising steps for the diffusion sampler.",
    )
    parser.add_argument(
        "--cache_backend",
        type=str,
        default=None,
        choices=["cache_dit", "tea_cache"],
        help=(
            "Cache backend to use for acceleration. "
            "Options: 'cache_dit' (DBCache + SCM + TaylorSeer), 'tea_cache' (Timestep Embedding Aware Cache). "
            "Default: None (no cache acceleration)."
        ),
    )
    parser.add_argument(
        "--ulysses_degree",
        type=int,
        default=1,
        help="Number of GPUs used for ulysses sequence parallelism.",
    )

    return parser.parse_args()


def main():
    args = parse_args()

    # Validate input images exist and load them
    input_images = []
    for image_path in args.image:
        if not os.path.exists(image_path):
            raise FileNotFoundError(f"Input image not found: {image_path}")
        img = Image.open(image_path).convert("RGB")
        input_images.append(img)

    # Use single image or list based on number of inputs
    if len(input_images) == 1:
        input_image = input_images[0]
    else:
        input_image = input_images

    device = detect_device_type()
    generator = torch.Generator(device=device).manual_seed(args.seed)

    # Enable VAE memory optimizations on NPU
    vae_use_slicing = is_npu()
    vae_use_tiling = is_npu()

    parallel_config = DiffusionParallelConfig(ulysses_degree=args.ulysses_degree)
    # Configure cache based on backend type
    cache_config = None
    if args.cache_backend == "cache_dit":
        # cache-dit configuration: Hybrid DBCache + SCM + TaylorSeer
        # All parameters marked with [cache-dit only] in DiffusionCacheConfig
        cache_config = {
            # DBCache parameters [cache-dit only]
            "Fn_compute_blocks": 1,  # Optimized for single-transformer models
            "Bn_compute_blocks": 0,  # Number of backward compute blocks
            "max_warmup_steps": 4,  # Maximum warmup steps (works for few-step models)
            "residual_diff_threshold": 0.24,  # Higher threshold for more aggressive caching
            "max_continuous_cached_steps": 3,  # Limit to prevent precision degradation
            # TaylorSeer parameters [cache-dit only]
            "enable_taylorseer": False,  # Disabled by default (not suitable for few-step models)
            "taylorseer_order": 1,  # TaylorSeer polynomial order
            # SCM (Step Computation Masking) parameters [cache-dit only]
            "scm_steps_mask_policy": None,  # SCM mask policy: None (disabled), "slow", "medium", "fast", "ultra"
            "scm_steps_policy": "dynamic",  # SCM steps policy: "dynamic" or "static"
        }
    elif args.cache_backend == "tea_cache":
        # TeaCache configuration
        # All parameters marked with [tea_cache only] in DiffusionCacheConfig
        cache_config = {
            # TeaCache parameters [tea_cache only]
            "rel_l1_thresh": 0.2,  # Threshold for accumulated relative L1 distance
            # Note: coefficients will use model-specific defaults based on model_type
            #       (e.g., QwenImagePipeline or FluxPipeline)
        }

    # Initialize Omni with appropriate pipeline
    omni = Omni(
        model=args.model,
        vae_use_slicing=vae_use_slicing,
        vae_use_tiling=vae_use_tiling,
        cache_backend=args.cache_backend,
        cache_config=cache_config,
        parallel_config=parallel_config,
    )
    print("Pipeline loaded")

    # Time profiling for generation
    print(f"\n{'=' * 60}")
    print("Generation Configuration:")
    print(f"  Model: {args.model}")
    print(f"  Inference steps: {args.num_inference_steps}")
    print(f"  Cache backend: {args.cache_backend if args.cache_backend else 'None (no acceleration)'}")
<<<<<<< HEAD
    if isinstance(input_image, list):
        print(f"  Number of input images: {len(input_image)}")
        for idx, img in enumerate(input_image):
            print(f"    Image {idx + 1} size: {img.size}")
    else:
        print(f"  Input image size: {input_image.size}")
=======
    print(f"  Parallel configuration: ulysses_degree={args.ulysses_degree}")
    print(f"  Input image size: {input_image.size}")
>>>>>>> a97f979e
    print(f"{'=' * 60}\n")

    generation_start = time.perf_counter()
    # Generate edited image
    images = omni.generate(
        prompt=args.prompt,
        pil_image=input_image,
        negative_prompt=args.negative_prompt,
        generator=generator,
        true_cfg_scale=args.cfg_scale,
        guidance_scale=args.guidance_scale,
        num_inference_steps=args.num_inference_steps,
        num_outputs_per_prompt=args.num_outputs_per_prompt,
    )
    generation_end = time.perf_counter()
    generation_time = generation_end - generation_start

    # Print profiling results
    print(f"Total generation time: {generation_time:.4f} seconds ({generation_time * 1000:.2f} ms)")

    # Save output image(s)
    output_path = Path(args.output)
    output_path.parent.mkdir(parents=True, exist_ok=True)
    suffix = output_path.suffix or ".png"
    stem = output_path.stem or "output_image_edit"

    if args.num_outputs_per_prompt <= 1:
        images[0].save(output_path)
        print(f"Saved edited image to {os.path.abspath(output_path)}")
    else:
        for idx, img in enumerate(images):
            save_path = output_path.parent / f"{stem}_{idx}{suffix}"
            img.save(save_path)
            print(f"Saved edited image to {os.path.abspath(save_path)}")


if __name__ == "__main__":
    main()<|MERGE_RESOLUTION|>--- conflicted
+++ resolved
@@ -206,17 +206,14 @@
     print(f"  Model: {args.model}")
     print(f"  Inference steps: {args.num_inference_steps}")
     print(f"  Cache backend: {args.cache_backend if args.cache_backend else 'None (no acceleration)'}")
-<<<<<<< HEAD
     if isinstance(input_image, list):
         print(f"  Number of input images: {len(input_image)}")
         for idx, img in enumerate(input_image):
             print(f"    Image {idx + 1} size: {img.size}")
     else:
         print(f"  Input image size: {input_image.size}")
-=======
     print(f"  Parallel configuration: ulysses_degree={args.ulysses_degree}")
     print(f"  Input image size: {input_image.size}")
->>>>>>> a97f979e
     print(f"{'=' * 60}\n")
 
     generation_start = time.perf_counter()

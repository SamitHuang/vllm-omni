--- conflicted
+++ resolved
@@ -160,23 +160,14 @@
 
         # Create the Engine (autoselects V0 vs V1)
         self.llm_engine = LLMEngine.from_engine_args(
-<<<<<<< HEAD
-            engine_args=engine_args, usage_context=UsageContext.LLM_CLASS)
-        self.llm_engine.output_processor = MultimodalOutputProcessor(tokenizer=self.llm_engine.tokenizer, 
-                                                                    log_stats=self.llm_engine.log_stats,
-                                                                    engine_core_output_type=engine_args.engine_output_type)
-        self.llm_engine.processor = OmniProcessor(vllm_config=self.llm_engine.vllm_config,
-                                                  tokenizer=self.llm_engine.tokenizer)
-=======
             engine_args=engine_args, usage_context=UsageContext.LLM_CLASS
         )
         self.llm_engine.output_processor = MultimodalOutputProcessor(
-            tokenizer=self.llm_engine.tokenizer, log_stats=self.llm_engine.log_stats
+            tokenizer=self.llm_engine.tokenizer, log_stats=self.llm_engine.log_stats, engine_core_output_type=engine_args.engine_output_type
         )
         self.llm_engine.processor = OmniProcessor(
             vllm_config=self.llm_engine.vllm_config, tokenizer=self.llm_engine.tokenizer
         )
->>>>>>> a884dddc
         self.engine_class = type(self.llm_engine)
 
         self.request_counter = Counter()

--- conflicted
+++ resolved
@@ -3,12 +3,8 @@
 
 import functools
 from collections.abc import Iterable
-<<<<<<< HEAD
 from math import prod
-from typing import Any, Optional, Union
-=======
 from typing import Any
->>>>>>> 01549fb9
 
 import torch
 import torch.nn as nn
@@ -432,14 +428,9 @@
         encoder_hidden_states: torch.Tensor,
         encoder_hidden_states_mask: torch.Tensor,
         temb: torch.Tensor,
-<<<<<<< HEAD
-        image_rotary_emb: Optional[tuple[torch.Tensor, torch.Tensor]] = None,
-        joint_attention_kwargs: Optional[dict[str, Any]] = None,
-        modulate_index: Optional[list[int]] = None,
-=======
         image_rotary_emb: tuple[torch.Tensor, torch.Tensor] | None = None,
         joint_attention_kwargs: dict[str, Any] | None = None,
->>>>>>> 01549fb9
+        modulate_index: list[int] | None = None,
     ) -> tuple[torch.Tensor, torch.Tensor]:
         # Get modulation parameters for both streams
         img_mod_params = self.img_mod(temb)  # [B, 6*dim]

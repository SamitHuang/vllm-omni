--- conflicted
+++ resolved
@@ -31,20 +31,13 @@
 
 The following table shows which models are currently supported by each acceleration method:
 
-<<<<<<< HEAD
-| Model | Model Identifier | TeaCache | Cache-DiT |
-|-------|-----------------|----------|-----------|
-| **Qwen-Image** | `Qwen/Qwen-Image` | ✅ | ✅ |
-| **Z-Image** | `Tongyi-MAI/Z-Image-Turbo` | ❌ | ✅ |
-| **Qwen-Image-Edit** | `Qwen/Qwen-Image-Edit` | ❌ | ✅ |
-| **Qwen-Image-Edit-2509** | `Qwen/Qwen-Image-Edit-2509` | ❌ | ✅ |
-=======
+
 | Model | Model Identifier | TeaCache | Cache-DiT | Ulysses-SP |
 |-------|-----------------|----------|-----------|-----------|
 | **Qwen-Image** | `Qwen/Qwen-Image` | ✅ | ✅ | ✅ |
 | **Z-Image** | `Tongyi-MAI/Z-Image-Turbo` | ❌ | ✅ |❌ |
 | **Qwen-Image-Edit** | `Qwen/Qwen-Image-Edit` | ❌ | ✅ |✅ |
->>>>>>> a97f979e
+| **Qwen-Image-Edit-2509** | `Qwen/Qwen-Image-Edit-2509` | ❌ | ✅ |✅ |
 
 
 ## Performance Benchmarks

# Diffusion Acceleration Overview

vLLM-Omni supports various cache acceleration methods to speed up diffusion model inference with minimal quality degradation. These methods include **cache methods** that intelligently cache intermediate computations to avoid redundant work across diffusion timesteps, and **parallelism methods** that distribute the computation across multiple devices.

## Supported Acceleration Methods

vLLM-Omni currently supports two main cache acceleration backends:

1. **[TeaCache](acceleration/teacache.md)** - Hook-based adaptive caching that caches transformer computations when consecutive timesteps are similar
2. **[Cache-DiT](acceleration/cache_dit_acceleration.md)** - Library-based acceleration using multiple techniques:
    - **DBCache** (Dual Block Cache): Caches intermediate transformer block outputs based on residual differences
    - **TaylorSeer**: Uses Taylor expansion-based forecasting for faster inference
    - **SCM** (Step Computation Masking): Selectively computes steps based on adaptive masking

Both methods can provide significant speedups (typically **1.5x-2.0x**) while maintaining high output quality.

vLLM-Omni also supports the sequence parallelism (SP) for the diffusion model, that includes:

1. [Ulysses-SP](acceleration/parallelism_acceleration.md#ulysses-sp) - splits the input along the sequence dimension and uses all-to-all communication to allow each device to compute only a subset of attention heads.
2. [Ring-Attention](acceleration/parallelism_acceleration.md#ring-attention) - splits the input along the sequence dimension and uses ring-based P2P communication to accumulate attention results, keeping the sequence dimension sharded.

## Quick Comparison

### Cache Methods

| Method | Configuration | Description | Best For |
|--------|--------------|-------------|----------|
| **TeaCache** | `cache_backend="tea_cache"` | Simple, adaptive caching with minimal configuration | Quick setup, balanced speed/quality |
| **Cache-DiT** | `cache_backend="cache_dit"` | Advanced caching with multiple techniques (DBCache, TaylorSeer, SCM) | Maximum acceleration, fine-grained control |

## Supported Models

The following table shows which models are currently supported by each acceleration method:

### ImageGen

| Model | Model Identifier | TeaCache | Cache-DiT | Ulysses-SP | Ring-Attention |
|-------|------------------|----------|-----------|-----------|----------------|
| **LongCat-Image** | `meituan-longcat/LongCat-Image` | ❌ | ✅ | ❌ | ❌ |
| **LongCat-Image-Edit** | `meituan-longcat/LongCat-Image-Edit` | ❌ | ✅ | ❌ | ❌ |
| **Ovis-Image** | `OvisAI/Ovis-Image` | ❌ | ✅ | ❌ | ❌ |
| **Qwen-Image** | `Qwen/Qwen-Image` | ✅ | ✅ | ✅ | ✅ |
<<<<<<< HEAD
| **Qwen-Image-Edit** | `Qwen/Qwen-Image-Edit` | ✅ | ✅ | ✅ | - |
| **Qwen-Image-Edit-2509** | `Qwen/Qwen-Image-Edit-2509` | ✅ | ✅ | ✅ | - |
| **Qwen-Image-Layered** | `Qwen/Qwen-Image-Layered` | ❌ | ✅ | ✅ | ❌ |
| **Z-Image** | `Tongyi-MAI/Z-Image-Turbo` | ❌ | ✅ | ❌ | ❌ |
=======
| **Qwen-Image-Edit** | `Qwen/Qwen-Image-Edit` | ✅ | ✅ | ✅ | ✅ |
| **Qwen-Image-Edit-2509** | `Qwen/Qwen-Image-Edit-2509` | ❌ | ✅ | ✅ | ✅ |
| **Qwen-Image-Layered** | `Qwen/Qwen-Image-Layered` | ❌ | ✅ | ✅ | ✅ |
| **Z-Image** | `Tongyi-MAI/Z-Image-Turbo` | ❌ | ✅ |❌ | ❌ |
| **LongCat-Image** | `meituan-longcat/LongCat-Image` | ❌ | ✅ | ❌ | ❌ |
| **LongCat-Image-Edit** | `meituan-longcat/LongCat-Image-Edit` | ❌ | ✅ | ❌ | ❌ |
| **Ovis-Image** | `OvisAI/Ovis-Image` | ❌ | ✅ | ❌ | ❌ |
| **Stable-Diffusion3.5** | `stabilityai/stable-diffusion-3.5` | ❌ | ✅ | ❌ | ❌ |
>>>>>>> 7961eb6a

### VideoGen

| Model | Model Identifier | TeaCache | Cache-DiT | Ulysses-SP |
|-------|------------------|----------|-----------|-----------|
| **Wan2.2** | `Wan-AI/Wan2.2-T2V-A14B-Diffusers` | ❌ | ✅ | ❌ |


## Performance Benchmarks

The following benchmarks were measured on **Qwen/Qwen-Image** and **Qwen/Qwen-Image-Edit** models generating 1024x1024 images with 50 inference steps:

!!! note "Benchmark Disclaimer"
    These benchmarks are provided for **general reference only**. The configurations shown use default or common parameter settings and have not been exhaustively optimized for maximum performance. Actual performance may vary based on:

    - Specific model and use case
    - Hardware configuration
    - Careful parameter tuning
    - Different inference settings (e.g., number of steps, image resolution)

    For optimal performance in your specific scenario, we recommend experimenting with different parameter configurations as described in the detailed guides below.

| Model | Cache Backend | Cache Config | Generation Time | Speedup | Notes |
|-------|---------------|--------------|----------------|---------|-------|
| **Qwen/Qwen-Image** | None  | None | 20.0s | 1.0x | Baseline (diffusers) |
| **Qwen/Qwen-Image** | TeaCache | `rel_l1_thresh=0.2` | 10.47s | **1.91x** | Recommended default setting |
| **Qwen/Qwen-Image** | Cache-DiT | DBCache + TaylorSeer (Fn=1, Bn=0, W=8, TaylorSeer order=1) | 10.8s | **1.85x** | - |
| **Qwen/Qwen-Image** | Cache-DiT | DBCache + TaylorSeer + SCM (Fn=8, Bn=0, W=4, TaylorSeer order=1, SCM fast) | 14.0s | **1.43x** | - |
| **Qwen/Qwen-Image-Edit** | None | No acceleration | 51.5s | 1.0x | Baseline (diffusers) |
| **Qwen/Qwen-Image-Edit** | Cache-DiT | Default (Fn=1, Bn=0, W=4, TaylorSeer disabled, SCM disabled) | 21.6s | **2.38x** | - |

To measure the parallelism methods, we run benchmarks with **Qwen/Qwen-Image** model generating images (**2048x2048** as long sequence input) with 50 inference steps. The hardware devices are NVIDIA H800 GPUs. `sdpa` is the attention backends.

| Configuration | Ulysses degree |Generation Time | Speedup |
|---------------|----------------|---------|---------|
| **Baseline (diffusers)** | - | 112.5s | 1.0x |
| Ulysses-SP  |  2  |  65.2s | 1.73x |
| Ulysses-SP  |  4  | 39.6s | 2.84x |
| Ulysses-SP  |  8  | 30.8s | 3.65x |

## Quick Start

### Using TeaCache

```python
from vllm_omni import Omni

omni = Omni(
    model="Qwen/Qwen-Image",
    cache_backend="tea_cache",
    cache_config={"rel_l1_thresh": 0.2}  # Optional, defaults to 0.2
)

outputs = omni.generate(prompt="A cat sitting on a windowsill", num_inference_steps=50)
```

### Using Cache-DiT

```python
from vllm_omni import Omni

omni = Omni(
    model="Qwen/Qwen-Image",
    cache_backend="cache_dit",
    cache_config={
        "Fn_compute_blocks": 1,
        "Bn_compute_blocks": 0,
        "max_warmup_steps": 8,
        "enable_taylorseer": True,
        "taylorseer_order": 1,
    }
)

outputs = omni.generate(prompt="A cat sitting on a windowsill", num_inference_steps=50)
```

### Using Ulysses-SP

Run text-to-image:
```python
from vllm_omni import Omni
from vllm_omni.diffusion.data import DiffusionParallelConfig
ulysses_degree = 2

omni = Omni(
    model="Qwen/Qwen-Image",
    parallel_config=DiffusionParallelConfig(ulysses_degree=2)
)

outputs = omni.generate(prompt="A cat sitting on a windowsill", num_inference_steps=50, width=2048, height=2048)
```


Run image-to-image:
```python
from vllm_omni import Omni
from vllm_omni.diffusion.data import DiffusionParallelConfig
ulysses_degree = 2

omni = Omni(
    model="Qwen/Qwen-Image-Edit",
    parallel_config=DiffusionParallelConfig(ulysses_degree=2)
)

outputs = omni.generate(prompt="turn this cat to a dog",
        pil_image=input_image, num_inference_steps=50)
```

### Using Ring-Attention

Run text-to-image:
```python
from vllm_omni import Omni
from vllm_omni.diffusion.data import DiffusionParallelConfig
ring_degree = 2

omni = Omni(
    model="Qwen/Qwen-Image",
    parallel_config=DiffusionParallelConfig(ring_degree=2)
)

outputs = omni.generate(prompt="A cat sitting on a windowsill", num_inference_steps=50, width=2048, height=2048)
```

## Documentation

For detailed information on each acceleration method:

- **[TeaCache Guide](acceleration/teacache.md)** - Complete TeaCache documentation, configuration options, and best practices
- **[Cache-DiT Acceleration Guide](acceleration/cache_dit_acceleration.md)** - Comprehensive Cache-DiT guide covering DBCache, TaylorSeer, SCM, and configuration parameters
- **[Sequence Parallelism](acceleration/parallelism_acceleration.md#sequence-parallelism)** - Guidance on how to set sequence parallelism with configuration.<|MERGE_RESOLUTION|>--- conflicted
+++ resolved
@@ -40,12 +40,6 @@
 | **LongCat-Image-Edit** | `meituan-longcat/LongCat-Image-Edit` | ❌ | ✅ | ❌ | ❌ |
 | **Ovis-Image** | `OvisAI/Ovis-Image` | ❌ | ✅ | ❌ | ❌ |
 | **Qwen-Image** | `Qwen/Qwen-Image` | ✅ | ✅ | ✅ | ✅ |
-<<<<<<< HEAD
-| **Qwen-Image-Edit** | `Qwen/Qwen-Image-Edit` | ✅ | ✅ | ✅ | - |
-| **Qwen-Image-Edit-2509** | `Qwen/Qwen-Image-Edit-2509` | ✅ | ✅ | ✅ | - |
-| **Qwen-Image-Layered** | `Qwen/Qwen-Image-Layered` | ❌ | ✅ | ✅ | ❌ |
-| **Z-Image** | `Tongyi-MAI/Z-Image-Turbo` | ❌ | ✅ | ❌ | ❌ |
-=======
 | **Qwen-Image-Edit** | `Qwen/Qwen-Image-Edit` | ✅ | ✅ | ✅ | ✅ |
 | **Qwen-Image-Edit-2509** | `Qwen/Qwen-Image-Edit-2509` | ❌ | ✅ | ✅ | ✅ |
 | **Qwen-Image-Layered** | `Qwen/Qwen-Image-Layered` | ❌ | ✅ | ✅ | ✅ |
@@ -54,7 +48,6 @@
 | **LongCat-Image-Edit** | `meituan-longcat/LongCat-Image-Edit` | ❌ | ✅ | ❌ | ❌ |
 | **Ovis-Image** | `OvisAI/Ovis-Image` | ❌ | ✅ | ❌ | ❌ |
 | **Stable-Diffusion3.5** | `stabilityai/stable-diffusion-3.5` | ❌ | ✅ | ❌ | ❌ |
->>>>>>> 7961eb6a
 
 ### VideoGen
 
